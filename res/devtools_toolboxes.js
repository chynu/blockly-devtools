/**
 * @license
 * Blockly Demos: Block Factory
 *
 * Copyright 2017 Google Inc.
 * https://developers.google.com/blockly/
 *
 * Licensed under the Apache License, Version 2.0 (the "License");
 * you may not use this file except in compliance with the License.
 * You may obtain a copy of the License at
 *
 *   http://www.apache.org/licenses/LICENSE-2.0
 *
 * Unless required by applicable law or agreed to in writing, software
 * distributed under the License is distributed on an "AS IS" BASIS,
 * WITHOUT WARRANTIES OR CONDITIONS OF ANY KIND, either express or implied.
 * See the License for the specific language governing permissions and
 * limitations under the License.
 */

/**
 * @namespace DevtoolsToolboxes contains only strings of XMLs that are hard-coded
 * into the DevTools application.
 *
 * @author celinechoo (Celine Choo)
 */
goog.provide('DevToolsToolboxes');

/**
 * Creates category XML with library name and category color of a given block
 * library. Helper function for DevToolsToolboxes.toolboxEditor(). Used to display
 * user-created block libraries as categories in toolbox and workspace editors.
 *
 * @param {string} libraryName Name of library.
 * @param {string} libraryXml XML string of the blocks in a given library.
 * @return {string} XML string of category which contains the blocks in the library.
 */
DevToolsToolboxes.createCategoryElement_ = function(libraryName, libraryXml) {
  return `<category name="${libraryName}" colour="260">
    ${libraryXml}
  </category>
  `;
};

/**
 * Generates XML string for toolbox editor. Used in ToolboxView and WorkspaceView.
 *
 * @param {!Array.<Object>} blockLibraryList Array of associative two-element arrays
 *     in which the first element is the block library name and the second is
 *     its XML string. Inserted into blockLibrary category of toolbox XML.
 * @return {string} String representation of XML for toolbox used in creating
 *     custom Toolboxes and WorkspaceContents.
 */
DevToolsToolboxes.toolboxEditor = function(blockLibraryList) {
  const blockLibraryXmls = '';
  // If null, no additional library category is created.
<<<<<<< HEAD
  if (blockLibraryList !== null || blockLibraryList !== undefined) {
=======
  if (blockLibraryList) {
>>>>>>> a75b5a13
    blockLibraryList.forEach((blockLibPair) => {
      blockLibraryXmls += DevToolsToolboxes.createCategoryElement_(
          blockLibPair[0], blockLibPair[1]);
    });
  }

  return `
<xml id="workspacefactory_toolbox" class="toolbox">
  <category name="Logic" colour="210">
    <block type="controls_if"></block>
    <block type="logic_compare"></block>
    <block type="logic_operation"></block>
    <block type="logic_negate"></block>
    <block type="logic_boolean"></block>
    <block type="logic_null"></block>
    <block type="logic_ternary"></block>
  </category>
  <category name="Loops" colour="120">
    <block type="controls_repeat_ext">
      <value name="TIMES">
        <shadow type="math_number">
          <field name="NUM">10</field>
        </shadow>
      </value>
    </block>
    <block type="controls_whileUntil"></block>
    <block type="controls_for">
      <value name="FROM">
        <shadow type="math_number">
          <field name="NUM">1</field>
        </shadow>
      </value>
      <value name="TO">
        <shadow type="math_number">
          <field name="NUM">10</field>
        </shadow>
      </value>
      <value name="BY">
        <shadow type="math_number">
          <field name="NUM">1</field>
        </shadow>
      </value>
    </block>
    <block type="controls_forEach"></block>
    <block type="controls_flow_statements"></block>
  </category>
  <category name="Math" colour="230">
    <block type="math_number"></block>
    <block type="math_arithmetic">
      <value name="A">
        <shadow type="math_number">
          <field name="NUM">1</field>
        </shadow>
      </value>
      <value name="B">
        <shadow type="math_number">
          <field name="NUM">1</field>
        </shadow>
      </value>
    </block>
    <block type="math_single">
      <value name="NUM">
        <shadow type="math_number">
          <field name="NUM">9</field>
        </shadow>
      </value>
    </block>
    <block type="math_trig">
      <value name="NUM">
        <shadow type="math_number">
          <field name="NUM">45</field>
        </shadow>
      </value>
    </block>
    <block type="math_constant"></block>
    <block type="math_number_property">
      <value name="NUMBER_TO_CHECK">
        <shadow type="math_number">
          <field name="NUM">0</field>
        </shadow>
      </value>
    </block>
    <block type="math_round">
      <value name="NUM">
        <shadow type="math_number">
          <field name="NUM">3.1</field>
        </shadow>
      </value>
    </block>
    <block type="math_on_list"></block>
    <block type="math_modulo">
      <value name="DIVIDEND">
        <shadow type="math_number">
          <field name="NUM">64</field>
        </shadow>
      </value>
      <value name="DIVISOR">
        <shadow type="math_number">
          <field name="NUM">10</field>
        </shadow>
      </value>
    </block>
    <block type="math_constrain">
      <value name="VALUE">
        <shadow type="math_number">
          <field name="NUM">50</field>
        </shadow>
      </value>
      <value name="LOW">
        <shadow type="math_number">
          <field name="NUM">1</field>
        </shadow>
      </value>
      <value name="HIGH">
        <shadow type="math_number">
          <field name="NUM">100</field>
        </shadow>
      </value>
    </block>
    <block type="math_random_int">
      <value name="FROM">
        <shadow type="math_number">
          <field name="NUM">1</field>
        </shadow>
      </value>
      <value name="TO">
        <shadow type="math_number">
          <field name="NUM">100</field>
        </shadow>
      </value>
    </block>
    <block type="math_random_float"></block>
  </category>
  <category name="Text" colour="160">
    <block type="text"></block>
    <block type="text_join"></block>
    <block type="text_append">
      <value name="TEXT">
        <shadow type="text"></shadow>
      </value>
    </block>
    <block type="text_length">
      <value name="VALUE">
        <shadow type="text">
          <field name="TEXT">abc</field>
        </shadow>
      </value>
    </block>
    <block type="text_isEmpty">
      <value name="VALUE">
        <shadow type="text">
          <field name="TEXT"></field>
        </shadow>
      </value>
    </block>
    <block type="text_indexOf">
      <value name="VALUE">
        <block type="variables_get">
          <field name="VAR">text</field>
        </block>
      </value>
      <value name="FIND">
        <shadow type="text">
          <field name="TEXT">abc</field>
        </shadow>
      </value>
    </block>
    <block type="text_charAt">
      <value name="VALUE">
        <block type="variables_get">
          <field name="VAR">text</field>
        </block>
      </value>
    </block>
    <block type="text_getSubstring">
      <value name="STRING">
        <block type="variables_get">
          <field name="VAR">text</field>
        </block>
      </value>
    </block>
    <block type="text_changeCase">
      <value name="TEXT">
        <shadow type="text">
          <field name="TEXT">abc</field>
        </shadow>
      </value>
    </block>
    <block type="text_trim">
      <value name="TEXT">
        <shadow type="text">
          <field name="TEXT">abc</field>
        </shadow>
      </value>
    </block>
    <block type="text_print">
      <value name="TEXT">
        <shadow type="text">
          <field name="TEXT">abc</field>
        </shadow>
      </value>
    </block>
    <block type="text_prompt_ext">
      <value name="TEXT">
        <shadow type="text">
          <field name="TEXT">abc</field>
        </shadow>
      </value>
    </block>
  </category>
  <category name="Lists" colour="260">
    <block type="lists_create_with">
      <mutation items="0"></mutation>
    </block>
    <block type="lists_create_with"></block>
    <block type="lists_repeat">
      <value name="NUM">
        <shadow type="math_number">
          <field name="NUM">5</field>
        </shadow>
      </value>
    </block>
    <block type="lists_length"></block>
    <block type="lists_isEmpty"></block>
    <block type="lists_indexOf">
      <value name="VALUE">
        <block type="variables_get">
          <field name="VAR">list</field>
        </block>
      </value>
    </block>
    <block type="lists_getIndex">
      <value name="VALUE">
        <block type="variables_get">
          <field name="VAR">list</field>
        </block>
      </value>
    </block>
    <block type="lists_setIndex">
      <value name="LIST">
        <block type="variables_get">
          <field name="VAR">list</field>
        </block>
      </value>
    </block>
    <block type="lists_getSublist">
      <value name="LIST">
        <block type="variables_get">
          <field name="VAR">list</field>
        </block>
      </value>
    </block>
    <block type="lists_split">
      <value name="DELIM">
        <shadow type="text">
          <field name="TEXT">,</field>
        </shadow>
      </value>
    </block>
    <block type="lists_sort"></block>
  </category>
  <category name="Colour" colour="20">
    <block type="colour_picker"></block>
    <block type="colour_random"></block>
    <block type="colour_rgb">
      <value name="RED">
        <shadow type="math_number">
          <field name="NUM">100</field>
        </shadow>
      </value>
      <value name="GREEN">
        <shadow type="math_number">
          <field name="NUM">50</field>
        </shadow>
      </value>
      <value name="BLUE">
        <shadow type="math_number">
          <field name="NUM">0</field>
        </shadow>
      </value>
    </block>
    <block type="colour_blend">
      <value name="COLOUR1">
        <shadow type="colour_picker">
          <field name="COLOUR">#ff0000</field>
        </shadow>
      </value>
      <value name="COLOUR2">
        <shadow type="colour_picker">
          <field name="COLOUR">#3333ff</field>
        </shadow>
      </value>
      <value name="RATIO">
        <shadow type="math_number">
          <field name="NUM">0.5</field>
        </shadow>
      </value>
    </block>
  </category>
  <sep></sep>
  <category name="Variables" colour="330" custom="VARIABLE"></category>
  <category name="Functions" colour="290" custom="PROCEDURE"></category>
  <sep></sep>
  ${blockLibraryXmls}
</xml>
`;
};

/**
 * XML string representation of toolbox used when defining blocks under the
 * BlockLibrary.
 * @type {string}
 */
DevToolsToolboxes.blockFactory = `
<xml id="blockfactory_toolbox" class="toolbox">
  <category name="Input">
    <block type="input_value">
      <value name="TYPE">
        <shadow type="type_null"></shadow>
      </value>
    </block>
    <block type="input_statement">
      <value name="TYPE">
        <shadow type="type_null"></shadow>
      </value>
    </block>
    <block type="input_dummy"></block>
  </category>
  <category name="Field">
    <block type="field_static"></block>
    <block type="field_input"></block>
    <block type="field_number"></block>
    <block type="field_angle"></block>
    <block type="field_dropdown"></block>
    <block type="field_checkbox"></block>
    <block type="field_colour"></block>
    <!--
    Date picker commented out since it increases footprint by 60%.
    Add it only if you need it.  See also goog.require in blockly.js.
    <block type="field_date"></block>
    -->
    <block type="field_variable"></block>
    <block type="field_image"></block>
  </category>
  <category name="Type">
    <block type="type_group"></block>
    <block type="type_null"></block>
    <block type="type_boolean"></block>
    <block type="type_number"></block>
    <block type="type_string"></block>
    <block type="type_list"></block>
    <block type="type_other"></block>
  </category>
  <category name="Colour" id="colourCategory">
    <block type="colour_hue"><mutation colour="20"></mutation><field name="HUE">20</field></block>
    <block type="colour_hue"><mutation colour="65"></mutation><field name="HUE">65</field></block>
    <block type="colour_hue"><mutation colour="120"></mutation><field name="HUE">120</field></block>
    <block type="colour_hue"><mutation colour="160"></mutation><field name="HUE">160</field></block>
    <block type="colour_hue"><mutation colour="210"></mutation><field name="HUE">210</field></block>
    <block type="colour_hue"><mutation colour="230"></mutation><field name="HUE">230</field></block>
    <block type="colour_hue"><mutation colour="260"></mutation><field name="HUE">260</field></block>
    <block type="colour_hue"><mutation colour="290"></mutation><field name="HUE">290</field></block>
    <block type="colour_hue"><mutation colour="330"></mutation><field name="HUE">330</field></block>
  </category>
</xml>
`;<|MERGE_RESOLUTION|>--- conflicted
+++ resolved
@@ -54,11 +54,7 @@
 DevToolsToolboxes.toolboxEditor = function(blockLibraryList) {
   const blockLibraryXmls = '';
   // If null, no additional library category is created.
-<<<<<<< HEAD
-  if (blockLibraryList !== null || blockLibraryList !== undefined) {
-=======
   if (blockLibraryList) {
->>>>>>> a75b5a13
     blockLibraryList.forEach((blockLibPair) => {
       blockLibraryXmls += DevToolsToolboxes.createCategoryElement_(
           blockLibPair[0], blockLibPair[1]);

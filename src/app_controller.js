--- conflicted
+++ resolved
@@ -529,12 +529,8 @@
         return;
       }
 
-<<<<<<< HEAD
       this.createBlocklyInitPopup(false);
       self.blockLibraryController.setNoneSelected();
-=======
-      BlockFactory.showStarterBlock();
->>>>>>> dd72e8b7
 
       // Close the Block Library Dropdown.
       self.closeModal();

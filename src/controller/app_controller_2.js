/**
 * @license
 * Blockly Demos: Block Factory
 *
 * Copyright 2017 Google Inc.
 * https://developers.google.com/blockly/
 *
 * Licensed under the Apache License, Version 2.0 (the "License");
 * you may not use this file except in compliance with the License.
 * You may obtain a copy of the License at
 *
 *   http://www.apache.org/licenses/LICENSE-2.0
 *
 * Unless required by applicable law or agreed to in writing, software
 * distributed under the License is distributed on an "AS IS" BASIS,
 * WITHOUT WARRANTIES OR CONDITIONS OF ANY KIND, either express or implied.
 * See the License for the specific language governing permissions and
 * limitations under the License.
 */

/**
 * @fileoverview AppController controls all parts of the application by creating
 * sub-controllers (ProjectController, WorkspaceController) which individually
 * control specific parts of application. AppController is the central part of
 * DevTools which initializes all other parts of the application.
 *
 * @authors sagev@google.com (Sage Vouse), celinechoo (Celine Choo)
 */

goog.provide('AppController2');

goog.require('AppView');
goog.require('EditorController');
goog.require('FactoryUtils');
goog.require('goog.dom.classlist');
goog.require('goog.dom.xml');
goog.require('goog.ui.PopupColorPicker');
goog.require('goog.ui.ColorPicker');
goog.require('PopupController');
goog.require('Project');
goog.require('ProjectController');

'use strict';

var Emitter = require('component-emitter');

// TODO(#44): Rename to AppController once refactor is finished. Temporarily named
// to AppController2 to avoid overlapping namespaces with current AppController,
// which will be refactored into this (and other) files.
class AppController2 {
  /**
   * Initializes AppController2, creates project object, associated controllers
   * and views.
   * @constructor
   */
  constructor() {
    // Block Factory has a dependency on bits of Closure that core Blockly
    // doesn't have. When you run this from file:// without a copy of Closure,
    // it breaks it non-obvious ways.  Warning about this for now until the
    // dependency is broken.
    // TODO: #668.
    if (!window.goog.dom.xml) {
      alert('Sorry: Closure dependency not found. We are working on removing ' +
        'this dependency.  In the meantime, you can use our hosted demo\n ' +
        'https://blockly-demo.appspot.com/static/demos/blockfactory/index.html' +
        '\nor use these instructions to continue running locally:\n' +
        'https://developers.google.com/blockly/guides/modify/web/closure');
      return;
    }

    // TODO: Move in functions from AppController.init().

    /**
     * Stores currently loaded project that user will edit.
     * @type {!Project}
     */
    this.project = new Project('');

    // Create div elements to insert hidden workspaces used in I/O. Hidden
    // workspaces stored in EditorController.
    this.insertHiddenWorkspace_();

    /**
     * Hidden Blockly workspace used to generate Blockly objects by using
     * core Blockly functions.
     * @type {!Blockly.Workspace}
     */
    this.hiddenWorkspace = Blockly.inject('hiddenWorkspace');

    /**
     * EditorController object which encapsulates all editor controllers
     * @type {!EditorController}
     */
    this.editorController = new EditorController(this.project, this.hiddenWorkspace);

    /**
     * Main View class which manages view portion of application.
     * @type {!AppView}
     */
    this.view = new AppView(this);

    /**
     * ProjectController object associated with application.
     * @type {!ProjectController}
     */
    this.projectController = new ProjectController(this.project);

    /**
     * PopupController object which controls any popups that may appear throughout
     * the course of using DevTools.
     * @type {!PopupController}
     */
    this.popupController = new PopupController(this.projectController);

    /**
     * Map of tab type to div element for the tab.
     * @type {!Object.<string, !Element>}
     */
    this.tabMap = {};
    this.tabMap[this.BLOCK_FACTORY] = $('#blockFactory_tab');
    this.tabMap[this.WORKSPACE_FACTORY] = $('#workspaceFactory_tab');
    this.tabMap[this.EXPORTER] = $('#blocklibraryExporter_tab');

    /**
     * Keeps track of name of last selected tab.
     * @type {string}
     */
    this.lastSelectedTab = null;

    /**
     * Keeps track of name of currently selected tab.
     * @type {string}
     */
    this.selectedTab = this.BLOCK_FACTORY;
  }

  // ======================== CONSTANTS ===========================
  // TODO: Remove/add tabs to fit new DevTools model.
  /**
   * Static get function for constant BLOCK_FACTORY. Represents one of the
   * three tabs in the controller.
   * @return {!string}
   */
  static get BLOCK_FACTORY() {
    // TODO: Replace all references to BLOCK_FACTORY with BLOCK_EDITOR to keep
    //       editor naming consistent.
    return 'BLOCK_FACTORY';
  }

  /**
   * Static get function for constant WORKSPACE_FACTORY. Represents one of the
   * three tabs in the controller.
   * @return {!string}
   */
  static get WORKSPACE_FACTORY() {
    return 'WORKSPACE_FACTORY';
  }

  /**
   * Static get function for constant EXPORTER. Represents one of the three tabs
   * in the controller.
   * @return {!string}
   */
  static get EXPORTER() {
    return 'EXPORTER';
  }

  /**
   * Static get function for constant BLOCK_EDITOR.
   * @return {!string}
   */
  static get BLOCK_EDITOR() {
    return 'BLOCK_EDITOR';
  }

  /**
   * Static get function for constant TOOLBOX_EDITOR.
   * @return {!string}
   */
  static get TOOLBOX_EDITOR() {
    return 'TOOLBOX_EDITOR';
  }

  /**
   * Static get function for constant TOOLBOX_EDITOR.
   * @return {!string}
   */
  static get WORKSPACE_EDITOR() {
    return 'WORKSPACE_EDITOR';
  }

  // ========================= VIEW-CONTROLLER ==========================

  /**
   * Set the selected tab.
   * @param {string} tabName AppController.BLOCK_FACTORY,
   *     AppController.WORKSPACE_FACTORY, or AppController.EXPORTER
   */
  setSelectedTab(tabName) {
    // REFACTORED: from app_controller.js:setSelected_(tabName)
    this.view.lastSelectedTab = this.view.selectedTab;
    this.view.selectedTab = tabName;
  }

  /**
   * Called on each tab click. Hides and shows specific content based on which tab
   * (Block Factory, Workspace Factory, or Exporter) is selected.
   */
  onTab() {
    // REFACTORED: Moved in from app_controller.js=
    // Get tab div elements
    const blockFactoryTab = this.tabMap[AppController2.BLOCK_FACTORY];
    const exporterTab = this.tabMap[AppController2.EXPORTER];
    const workspaceFactoryTab = this.tabMap[AppController2.WORKSPACE_FACTORY];
    const currentTab = this.view.selectedTab;

    // Only enable key events in Editors if its tab is selected.
    this.editorController.toolboxController.keyEventsEnabled =
        currentTab == AppController2.TOOLBOX_EDITOR;
    this.editorController.workspaceController.keyEventsEnabled =
        currentTab == AppController2.WORKSPACE_EDITOR;

    // Turn selected tab on and other tabs off.
    this.view.styleTabs_();

    if (currentTab == AppController2.BLOCK_FACTORY) {
      this.showTab_('blockFactoryContent');
      this.editorController.currentEditor = this.editorController.blockEditorController;
    } else if (currentTab == AppController2.WORKSPACE_FACTORY) {
      // TODO(#95): Deprecate workspace factory tab. Split into two views,
      //            toolbox editor and workspace editor view.

      this.showTab_('workspaceFactoryContent');

      // Update block library categories.
      this.editorController.toolboxController.updateBlockLibCategory();
    } else if (currentTab == AppController2.EXPORTER) {
      // TODO: Deprecate exporter tab. Keep for now to keep view in tact. Will
      //       remove completely after #95 is resolved.
      this.showTab_('blockLibraryExporter');

      // Note: Removed exporter and usedBlockTypes() references because exporting
      // will be done through the menubar and the block exporter tab will be
      // deprecated.
    } else if (currentTab == AppController2.TOOLBOX_EDITOR) {
      this.showTab_('toolboxEditor');

      this.editorController.toolboxController.updateBlockLibCategory();
      this.editorController.currentEditor = this.editorController.toolboxController;
    } else if (currentTab == AppController2.WORKSPACE_EDITOR) {
      this.showTab_('workspaceEditor');

      this.editorController.workspaceController.updateBlockLibCategory();
      this.editorController.currentEditor = this.editorController.workspaceController;
    }

    // Resize to render workspaces' toolboxes correctly for all tabs.
    window.dispatchEvent(new Event('resize'));
  }

  /**
   * Given a tab name, shows the view corresponding to that tab and hides all others.
   * Helper function of onTab().
   * @param {string} tabName Name of tab to be shown.
   * @private
   */
  showTab_(tabName) {
    const tabNames = ['workspaceFactoryContent', 'blockFactoryContent',
        'blockLibraryExporter', 'toolboxEditor', 'workspaceEditor'];
    tabNames.forEach((name) => {
      if (name === tabName) {
        FactoryUtils.show(name);
      } else {
        FactoryUtils.hide(name);
      }
    });
  }

  /**
   * If given checkbox is checked, enable the given elements.  Otherwise, disable.
   * @param {boolean} enabled True if enabled, false otherwise.
   * @param {!Array.<string>} idArray Array of element IDs to enable when
   *     checkbox is checked.
   */
  ifCheckedEnable(enabled, idArray) {
    /*
     * TODO: Move in from app_controller.js
     */
    // Note: Not implemented because it is in the exporter tab, which will be
    // deprecated. May implement later if necessary.
    throw 'Unimplemented: ifCheckedEnable()';
  }

  // ========================= MODEL-CONTROLLER ==========================

  /**
   * Handle Blockly Storage with App Engine.
   */
  initializeBlocklyStorage() {
    // REFACTORED: Moved in from app_controller.js
    // TODO: Possibly remove method if unnecessary.
    BlocklyStorage.HTTPREQUEST_ERROR =
        'There was a problem with the request.\n';
    BlocklyStorage.LINK_ALERT =
        'Share your blocks with this link:\n\n%1';
    BlocklyStorage.HASH_ERROR =
        'Sorry, "%1" doesn\'t correspond with any saved Blockly file.';
    BlocklyStorage.XML_ERROR = 'Could not load your saved file.\n' +
        'Perhaps it was created with a different version of Blockly?';
    const linkButton = document.getElementById('linkButton');
    linkButton.style.display = 'inline-block';
    linkButton.addEventListener('click', () => {
        BlocklyStorage.link(
          this.editorController.blockEditorController.view.blockDefinitionWorkspace);
      });
    this.editorController.blockEditorController.view.disableEnableLink();
  }

  /**
   * Creates invisible/hidden Blockly workspace that is used as a tool in
   * generating XML of blocks.
   * @private
   */
  insertHiddenWorkspace_() {
    const hiddenDiv = document.createElement('div');
    hiddenDiv.id = 'hiddenWorkspace';
    hiddenDiv.style.display = 'none';
    document.body.appendChild(hiddenDiv);
  }

  /**
   * Prompts user to either open a preexisting project or create a new project.
   */
  openProject() {
    // TODO: Implement.
  }

  /**
   * Top-level function which is first called in order to save a project to
   * developer's file system.
   */
  saveProject() {
    // TODO: Implement.
  }

  /**
   * Top-level function which is first called in order to create a sample
   * Blockly application with user-defined workspace, toolbox, and blocks.
   */
  createSampleApplication() {
    // REFACTORED: Moved in from wfactory_controller.js:exportInjectFile()

    // Generate file contents for inject file.
    const injectFileContents = this.projectController.generateInjectString();
    // Get file name from user.
    const fileName = prompt('File name for starter Blockly workspace code:',
                            'workspace.js');
    if (!fileName) {
      return;
    }

    FactoryUtils.createAndDownloadFile(injectFileContents, fileName, 'text/javascript');

    // TODO: Generate file contents for sample HTML page to create a "complete"
    //       sample blockly app, with instructions in the comments.
  }

  /**
   * Generates popup. Param must be either this.popupController.MODE.PREVIEW,
   * this.popupController.MODE.NEW_BLOCK, or this.popupController.MODE.NEW_CONFIG.
   *
   * @param {string} popupMode Type of popup to be shown.
   */
  createPopup(popupMode) {
    if (popupMode === PopupController.NEW_BLOCK) {
      this.popupController.exit();
      this.popupController = new NewBlockPopupController(this);
      this.popupController.show();
    } else if (popupMode === PopupController.PREVIEW) {
      // TODO: Preview popup view
    } else if (popupMode === PopupController.NEW_CONFIG) {
      // TODO: New config popup view
    } else {
      throw new Error('Popup type ' + popupMode + ' not found.');
    }
  }

  /**
   * Handler for the window's 'beforeunload' event. When a user has unsaved
   * changes and refreshes or leaves the page, confirm that they want to do so
   * before actually refreshing.
<<<<<<< HEAD
   * @param {Event} event beforeunload event.
=======
   * @param {Event} event The beforeunload event.
>>>>>>> e78db8b3
   */
  confirmLeavePage(event) {
    // TODO: Move in from app_controller.js'
    console.warn('Unimplemented: confirmLeavePage()');
  }

  /**
   * Handler for the window's 'beforeunload' event. When a user has unsaved
   * changes and refreshes or leaves the page, confirm that they want to do so
   * before actually refreshing.
   * @param {Event} event The beforeunload event.
   */
  confirmLeavePage(event) {
    // TODO: Move in from app_controller.js'
    console.warn('Unimplemented: confirmLeavePage()');
  }
}<|MERGE_RESOLUTION|>--- conflicted
+++ resolved
@@ -389,11 +389,7 @@
    * Handler for the window's 'beforeunload' event. When a user has unsaved
    * changes and refreshes or leaves the page, confirm that they want to do so
    * before actually refreshing.
-<<<<<<< HEAD
-   * @param {Event} event beforeunload event.
-=======
    * @param {Event} event The beforeunload event.
->>>>>>> e78db8b3
    */
   confirmLeavePage(event) {
     // TODO: Move in from app_controller.js'

/**
 * @license
 * Blockly Demos: Block Factory
 *
 * Copyright 2017 Google Inc.
 * https://developers.google.com/blockly/
 *
 * Licensed under the Apache License, Version 2.0 (the "License");
 * you may not use this file except in compliance with the License.
 * You may obtain a copy of the License at
 *
 *   http://www.apache.org/licenses/LICENSE-2.0
 *
 * Unless required by applicable law or agreed to in writing, software
 * distributed under the License is distributed on an "AS IS" BASIS,
 * WITHOUT WARRANTIES OR CONDITIONS OF ANY KIND, either express or implied.
 * See the License for the specific language governing permissions and
 * limitations under the License.
 */

'use strict';

/**
 * @fileoverview EditorController manages user interaction involving changes in
 *     specific components of a project (Toolbox, Workspace (contents or configs),
 *     or Block Library).
 *
 * @author sagev (Sage Vouse), celinechoo (Celine Choo), evd2014 (Emma Dauterman)
 */
goog.provide('EditorController');

class EditorController {
  /**
   * @constructor
   * @param {!Project} project Project object associated with this controller.
   * @param {!Blockly.Workspace} hiddenWorkspace Invisible Blockly Workspace
   *     used to generate Blockly objects for import/export.
   */
  constructor(project, hiddenWorkspace) {
    /**
     * Project object whose components are controlled by EditorController.
     * @type {!Project}
     */
    this.project = project;

    /**
     * Toolbox Controller.
     * @type {!ToolboxController}
     */
    this.toolboxController = new ToolboxController(this.project, hiddenWorkspace);

    /**
     * Workspace Controller.
     * @type {!WorkspaceController}
     */
    this.workspaceController = new WorkspaceController(this.project, hiddenWorkspace);

    /**
     * Block Editor Controller
     * @type {BlockLibraryController}
     */
    this.blockEditorController = new BlockEditorController(this.project, hiddenWorkspace);

    /**
     * Controller object which is currently controlling the developer's application.
     * Keeps track of which editor the user is on.
     * @type {(!ToolboxController|!WorkspaceController|!BlockEditorController)}
     */
    this.currentEditor = null;
  }

  /**
   * Clears the editing area completely, deleting all categories and all
   * blocks in the model and view and all pre-loaded blocks. Tied to the
   * "Clear" button.
   *
   * TODO: Decouple the pairing of toolbox and workspace editor so that there is
   *       a function to clear one at a time and not both with one call (since
   *       they will be in separate views).
   */
  clearAll() {
    // REFACTORED: from wfactory_controller.js:clearAll()
    this.toolboxController.clear();
    this.workspaceController.clear();
  }

  /**
   * Determines if a block loaded in the workspace has a definition (if it
   * is a standard block, is defined in the block library, or has a definition
   * imported). Assumes that block types are unique in a given project.
   * @param {!Blockly.Block} block The block to examine.
   * @return {boolean} Whether block has been defined in project.
   */
  isDefinedBlock(block) {
    // REFACTORED: from wfactory_controller.js
    const blockType = block.type;
    return this.project.has(blockType);
  }

  /**
   * Sets a warning on undefined blocks loaded to the current editor workspace.
   * Either in ToolboxController or WorkspaceController.
   * @private
   */
  warnForUndefinedBlocks_() {
    // REFACTORED: from wfactory_controller.js:warnForUndefinedBlocks_()

    // Quit function if in block definition editor, since undefined is irrelevant.
    if (typeof this.currentEditor === BlockEditorController) {
      return;
    }
    const blocks = this.currentEditor.view.editorWorkspace.getAllBlocks();
<<<<<<< HEAD
    for (let i = 0, block; block = blocks[i]; i++) {
=======
    for (let block of blocks) {
>>>>>>> a75b5a13
      if (!this.isDefinedBlock(block)) {
        block.setWarningText(block.type + ' is not defined (it is not a standard '
            + 'block, \nin your block library, or an imported block)');
      }
    }
  }

  /**
   * Given a set of block types, gets the Blockly.Block objects for each block
   * type.
   * @param {!Array.<!Element>} blockTypes Array of blocks that have been defined.
   * @return {!Array.<!Blockly.Block>} Array of Blockly.Block objects corresponding
   *     to the array of blockTypes.
   */
  getDefinedBlocks(blockTypes) {
    // REFACTORED: from wfactory_generator.js:getDefinedBlocks()

    // TODO: Remove this function, since block definitions should only be imported
    //       via the block library.

    const blockList = [];
    const blockDefMap = this.project.getAllBlockDefinitionsMap();

    for (const blockType in blockDefMap) {
      // TODO: Once BlockDefinition is defined, replace BlockDefinition.block to
      //       correct field reference to the Blockly.Block.
      blockList.push(blockDefMap[blockType].block);
    }

    return blockList;
  }
}<|MERGE_RESOLUTION|>--- conflicted
+++ resolved
@@ -110,11 +110,7 @@
       return;
     }
     const blocks = this.currentEditor.view.editorWorkspace.getAllBlocks();
-<<<<<<< HEAD
-    for (let i = 0, block; block = blocks[i]; i++) {
-=======
     for (let block of blocks) {
->>>>>>> a75b5a13
       if (!this.isDefinedBlock(block)) {
         block.setWarningText(block.type + ' is not defined (it is not a standard '
             + 'block, \nin your block library, or an imported block)');

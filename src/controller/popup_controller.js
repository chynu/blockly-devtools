/**
 * @license
 * Blockly Demos: Block Factory
 *
 * Copyright 2017 Google Inc.
 * https://developers.google.com/blockly/
 *
 * Licensed under the Apache License, Version 2.0 (the "License");
 * you may not use this file except in compliance with the License.
 * You may obtain a copy of the License at
 *
 *   http://www.apache.org/licenses/LICENSE-2.0
 *
 * Unless required by applicable law or agreed to in writing, software
 * distributed under the License is distributed on an "AS IS" BASIS,
 * WITHOUT WARRANTIES OR CONDITIONS OF ANY KIND, either express or implied.
 * See the License for the specific language governing permissions and
 * limitations under the License.
 */

/**
 * @fileoverview PopupController controls all popups. There can only be one popup
 * at a time.
 *
 * @authors sagev@google.com (Sage Vouse), celinechoo (Celine Choo)
 */

'use strict';

goog.provide('PopupController');

<<<<<<< HEAD
goog.require('NewBlockPopupView');
goog.require('ProjectController');

=======
>>>>>>> e78db8b3
class PopupController {
  /**
   * @constructor
   * @param {!AppController} appController AppController object which sends
   *     the necessary commands in response to user's input into the popup. Also
   *     gives access to model functions (e.g. Project).
   */
  constructor(appController) {
    /**
     * AppController that controls the currently open application. Necessary to
     * make changes to project or application from information from popup.
     * @type {!AppController}
     */
    this.appController = appController;

    /**
     * Popup view that is currently visible in application. Default is null when
     * no popup is open. Either null, PreviewView, NewBlockPopupView, or NewConfigView.
     * @type {?Object}
     */
    this.view = null;
  }

  /**
   * One of three possible popup types. Preview popup is the popup of a developer's
   * sample application before export.
   * @return {!string} Constant string used in parameters for specifying between
   *     popups.
   */
  static get PREVIEW() {
    return 'PREVIEW';
<<<<<<< HEAD
  }

  /**
   * One of three possible popup types. The New Block popup allows developers to
   * initialize their block before going right into the Block Editor.
   * @return {!string} Constant string used in parameters for specifying between
   *     popups.
   */
  static get NEW_BLOCK() {
    return 'NEW_BLOCK';
  }

  /**
   * One of three possible popup types. The new config popup allows developers
   * to click through a checkbox to configure their WorkspaceConfiguration.
   * @return {!string} Constant string used in parameters for specifying between
   *     popups.
   */
=======
  }

  /**
   * One of three possible popup types. The New Block popup allows developers to
   * initialize their block before going right into the Block Editor.
   * @return {!string} Constant string used in parameters for specifying between
   *     popups.
   */
  static get NEW_BLOCK() {
    return 'NEW_BLOCK';
  }

  /**
   * One of three possible popup types. The new config popup allows developers
   * to click through a checkbox to configure their WorkspaceConfiguration.
   * @return {!string} Constant string used in parameters for specifying between
   *     popups.
   */
>>>>>>> e78db8b3
  static get NEW_CONFIG() {
    return 'NEW_CONFIG';
  }

  /**
   * Exits popup. Resets view reference to be null.
   */
  exit() {
    if (this.view) {
      this.view.hide();
      this.view = null;
    }
  }
}<|MERGE_RESOLUTION|>--- conflicted
+++ resolved
@@ -29,12 +29,6 @@
 
 goog.provide('PopupController');
 
-<<<<<<< HEAD
-goog.require('NewBlockPopupView');
-goog.require('ProjectController');
-
-=======
->>>>>>> e78db8b3
 class PopupController {
   /**
    * @constructor
@@ -66,7 +60,6 @@
    */
   static get PREVIEW() {
     return 'PREVIEW';
-<<<<<<< HEAD
   }
 
   /**
@@ -85,26 +78,6 @@
    * @return {!string} Constant string used in parameters for specifying between
    *     popups.
    */
-=======
-  }
-
-  /**
-   * One of three possible popup types. The New Block popup allows developers to
-   * initialize their block before going right into the Block Editor.
-   * @return {!string} Constant string used in parameters for specifying between
-   *     popups.
-   */
-  static get NEW_BLOCK() {
-    return 'NEW_BLOCK';
-  }
-
-  /**
-   * One of three possible popup types. The new config popup allows developers
-   * to click through a checkbox to configure their WorkspaceConfiguration.
-   * @return {!string} Constant string used in parameters for specifying between
-   *     popups.
-   */
->>>>>>> e78db8b3
   static get NEW_CONFIG() {
     return 'NEW_CONFIG';
   }

--- conflicted
+++ resolved
@@ -612,7 +612,6 @@
   display: none;
 }
 
-<<<<<<< HEAD
  /* New block popup */
 
 #popup {
@@ -668,11 +667,11 @@
 
 .red {
   color:red;
-=======
+}
+
 #navigationTree{
   position: absolute;
   left: 0px;
   width: 20%;
   height: 45%;
->>>>>>> dd72e8b7
 }
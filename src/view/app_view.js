/**
 * @license
 * Blockly Demos: Block Factory
 *
 * Copyright 2017 Google Inc.
 * https://developers.google.com/blockly/
 *
 * Licensed under the Apache License, Version 2.0 (the "License");
 * you may not use this file except in compliance with the License.
 * You may obtain a copy of the License at
 *
 *   http://www.apache.org/licenses/LICENSE-2.0
 *
 * Unless required by applicable law or agreed to in writing, software
 * distributed under the License is distributed on an "AS IS" BASIS,
 * WITHOUT WARRANTIES OR CONDITIONS OF ANY KIND, either express or implied.
 * See the License for the specific language governing permissions and
 * limitations under the License.
 */

'use strict';

/**
 * @fileoverview The AppView Class deals with the visual parts of the main
 * devtools application, such as the menubar.
 *
 * @author celinechoo (Celine Choo)
 */
goog.provide('AppView');

goog.require('BlockDefinition');
goog.require('BlockEditorView');
goog.require('NavigationTree');
goog.require('FactoryUtils');
goog.require('goog.dom.classlist');
goog.require('goog.ui.PopupColorPicker');
goog.require('goog.ui.ColorPicker');

/**
 * @class AppView manages all UI elements for the DevTools Application.
 */
class AppView {
  constructor(appController) {
    /**
     * The AppController for the DevTools session.
     * @type {!AppController}
     */
    this.appController = appController;

    /**
     * The main window of the application.
     * @type {!HtmlElement}
     */
    this.win = nw.Window.get();

    // Inserts divs with proper IDs for all Blockly Workspaces used in DevTools.
    this.insertWorkspaces_();

    // Assigning event handlers and listeners for application.
    this.assignLibraryClickHandlers();
    this.assignBlockFactoryClickHandlers();
    this.assignBlockFactoryClickHandlers();
    this.addBlockFactoryEventListeners();

    // Initializes menu structure. Leaf nodes are actionable MenuItems.
    const menuTree = [
      ['File', [
        ['New', [
          ['New Block', () => { this.showNewBlock(); }],
          ['New Project', () => { this.showNewProject(); }],
          ['New Library', () => { this.showNewLibrary(); }],
          ['New Toolbox', () => { this.showNewToolbox(); }]
        ]],
        ['Open Project', () => { this.openProject(); }],
        ['Save', [
          ['Save All', () => { this.saveProject(); }],
          ['Save as Web Only', () => { this.saveForWeb(); }],
          ['Save as iOS Only', () => { this.saveForIos(); }],
          ['Save as Android Only', () => { this.saveForAndroid(); }]
        ]],
        ['Import', [
          ['Blocks', () => { this.importBlocks(); }],
          ['Library', () => { this.importLibrary(); }],
          ['Toolbox', () => { this.importToolbox(); }],
          ['Workspace', () => { this.importWorkspace(); }]
        ]],
        ['Export', [
          ['Project', () => { this.exportProject(); }],
          ['Current', [
            ['Library', () => { this.exportCurrentLibrary(); }],
            ['Toolbox', () => { this.exportCurrentToolbox(); }],
            ['Workspace Contents',
              () => { this.exportCurrentWorkspaceContents(); }],
            ['Workspace Configuration',
              () => { this.exportCurrentWorkspaceConfiguration(); }]
            ]]
        ]],
        ['Create Application for Web', () => { this.createWeb(); }]
      ]],
      ['Edit', []],
      ['Help', []]
    ];

    /**
     * Dictionary with all MenuItems. Keys are the labels, values are the
     *     nw.MenuItem's. Values are added in initMenuTree().
     * @type {!Object<string, !HtmlElement>}
     */
    this.menuItems = {};

    // Initializes menubar.
    this.mainMenu = new nw.Menu({type: 'menubar'});
    this.initMenuTree(this.mainMenu, menuTree);
    /**
     * The Menubar of the main window of the application.
     * @type {!HtmlElement}
     */
    this.win.menu = this.mainMenu;

    /**
     * The tree for the DevTools session.
     * @type {?NavigationTree}
     */
    this.navTree = null;

    /**
     * Div ID of currently open modal. Modals are usually dropdown elements.
     * @type {?string}
     * @private
     * Moved in from app_controller.js
     */
    // TODO: Separate modal management into each editor (block definition editor,
    //       toolbox editor, workspace editor) instead of managing/tracking all
    //       dropdowns in AppView.
    this.modalName_ = null;

    /**
     * Keeps track of which view/editor was previously used before the current
     * view.
     * @type {string}
     */
    this.lastSelectedTab = null;

    /**
     * Keeps track of which view/editor is currently used.
     * @type {string}
     */
    this.selectedTab = AppController2.BLOCK_FACTORY;

    /**
     * The block editor view for the session.
     * @type {!BlockEditorView}
     */
    let tempBlockView = new BlockEditorView(new BlockDefinition('block_type'));
    this.blockEditorView = tempBlockView;

    /**
     * The toolbox view for the session.
     * @type {!ToolboxEditorView}
     */
    this.toolboxEditorView = new ToolboxEditorView(new Toolbox('toolbox_name'));

    /**
     * The workspace view for the session.
     * @type {!WorkspaceEditorView}
     */
<<<<<<< HEAD
    this.workspaceEditorView = new WorkspaceEditorView(
        new WorkspaceContents('workspace_contents_name'),
        new WorkspaceConfiguration('default'));

    /**
     * Keeps track of which view is currently active.
     * @type {!BlockEditorView|!ToolboxEditorView|!WorkspaceEditorView}
     */
    this.currentView = this.blockEditorView;
  }

  /**
   * Inserts divs with workspace IDs into DOM.
   */
  insertWorkspaces_() {
    const toolboxDiv = document.createElement('div');
    toolboxDiv.id = 'toolboxDiv';
    toolboxDiv.style.display = 'none';
    document.body.appendChild(toolboxDiv);

    const toolboxPreview = document.createElement('div');
    toolboxPreview.id = 'toolboxPreview';
    toolboxPreview.style.display = 'none';
    document.body.appendChild(toolboxPreview);

    const wContentsDiv = document.createElement('div');
    wContentsDiv.id = 'wContentsDiv';
    wContentsDiv.style.display = 'none';
    document.body.appendChild(wContentsDiv);

    const workspacePreview = document.createElement('div');
    workspacePreview.id = 'workspacePreview';
    workspacePreview.style.display = 'none';
    document.body.appendChild(workspacePreview);
=======
    this.workspaceEditorView = new WorkspaceEditorView();

    // Create div elements to insert hidden workspaces used in I/O. Hidden
    // workspaces stored in EditorController.
    this.insertHiddenWorkspace_();
  }

  /**
   * Creates invisible/hidden Blockly workspace that is used as a tool in
   * generating XML of blocks.
   * @private
   */
  insertHiddenWorkspace_() {
    const hiddenDiv = document.createElement('div');
    hiddenDiv.id = 'hiddenWorkspace';
    hiddenDiv.style.display = 'none';
    document.body.appendChild(hiddenDiv);
>>>>>>> 3a085d24
  }

  /**
   * Initializes the tree for the session.
   * @param {!Project} project The project the tree represents.
   */
  setLibraryTree(project) {
    // Initializes navigation tree with blocks in the project
    this.navTree = new NavigationTree(project);
    this.makeTreeListener();
  }

  /**
   * Opens popup when clicking on New Block in menubar.
   */
  showNewBlock() {
    this.appController.createBlocklyInitPopup(false);
  }

  /**
   * Action taken when new project is created.
   */
  showNewProject() {
    // TODO: Fill in action.
  }

  /**
   * Action taken when new library is created.
   */
  showNewLibrary() {
    // TODO: Fill in action.
  }

  /**
   * Action taken when new toolbox is created.
   */
  showNewToolbox() {
    // TODO: Fill in action.
  }

  /**
   * Action taken when opening a project.
   */
  openProject() {
    // TODO: Fill in action.
  }

  /**
   * Action taken when saving a project for Web only.
   */
  saveForWeb() {
    // TODO: Fill in action.
  }

  /**
   * Action taken when saving a project for iOS only.
   */
  saveForIos() {
    // TODO: Fill in action.
  }

  /**
   * Action taken when saving a project for Android only.
   */
  saveForAndroid() {
    // TODO: Fill in action.
  }

  /**
   * Action taken when importing blocks.
   */
  importBlocks() {
    // TODO: Fill in action.
  }

  /**
   * Action taken when importing library.
   */
  importLibrary() {
    // TODO: Fill in action.
  }

  /**
   * Action taken when importing toolbox.
   */
  importToolbox() {
    // TODO: Fill in action.
  }

  /**
   * Action taken when importing workspace.
   */
  importWorkspace() {
    // TODO: Fill in action.
  }

  /**
   * Action taken when creating sample Blockly web application.
   */
  createWeb() {
    // TODO: Fill in action.
  }

  /**
   * Calls response to selecting export project in menu.
   */
  exportProject() {
    console.warn('unimplemented: AppView.exportProject()');
  }

  /**
   * Calls response to selecting export current library in menu.
   */
  exportCurrentLibrary() {
    console.warn('unimplemented: AppView.exportCurrentLibrary()');
  }

  /**
   * Calls response to selecting export current toolbox in menu.
   */
  exportCurrentToolbox() {
    console.warn('unimplemented: AppView.exportCurrentToolbox()');
  }

  /**
   * Calls response to selecting export current workspace contents in menu.
   */
  exportCurrentWorkspaceContents() {
    console.warn('unimplemented: AppView.exportCurrentWorkspaceContents()');
  }

  /**
   * Calls response to selecting export current workspace configuration in menu.
   */
  exportCurrentWorkspaceConfiguration() {
    console.warn('unimplemented: AppView.exportCurrentWorkspaceConfiguration()');
  }

  /**
   * Initializes menu tree based off of a given menu tree
   *
   * @param {!nw.Menu} menu Menu to add nodes to.
   * @param {Array} tree An array of name/value pairs for each child
                         (each represented as a length 2 array).
   */
  initMenuTree(menu, tree) {
    // If menu is null, it means that we are at the end of the tree.
    if (menu === null) {
      return tree;
    }

    tree.forEach((pair) => {
      if (pair.length != 2) {
        throw `Invalid name/value pair in menu tree: ${pair}`;
      }
      let name = pair[0];
      if (typeof pair[1] !== 'function') {
        // If next node is not leaf, must create subMenu.
        let subMenu = new nw.Menu();
        this.menuItems[name] = this.addMenuItem(
            menu, name, subMenu, this.initMenuTree(subMenu, pair[1]));
      } else {
        // When the child node is a function, no subMenu is necessary.
        // Replace node with MenuItem.
        this.menuItems[name] = this.addMenuItem(
            menu, name, null, this.initMenuTree(null, pair[1]));
      }

    });
    return null;
  }

  /**
   * Helper function to add menu items to the main menubar.
   *
   * @param {!nw.Menu} menu Menu object from NW.js to which we are adding an
   *     element.
   * @param {string} name Name of element being added to menu.
   * @param {!nw.Menu} subMenu Menu object to be added if the added element will
   *      also have its own sub-dropdown. Optional (if unused, will be null).
   * @param {function} onclick Function defining what actions to take upon click.
   *      Optional (if unused, will be null).
   *
   * @returns {!nw.MenuItem} MenuItem created by method.
   */
  addMenuItem(menu, name, subMenu, onclick) {
    let menuDetails = {
      label: name,
      enabled: true
    }
    if (onclick !== null) {
      menuDetails.click = onclick;
    }
    if (subMenu !== null) {
      menuDetails.submenu = subMenu;
    }
    let menuItem = new nw.MenuItem(menuDetails);
    menu.append(menuItem);
    return menuItem;
  }

  /**
   * Given a path to a menu item, this enables or disables the item so that
   * users cannot click on it to activate the associated action/function.
   *
   * @param {string} label Name of MenuItem to enable/disable.
   * @param {boolean} enable Whether to enable or disable the MenuItem (true is
   * to enable).
   */
  enableMenuItem(label, enable) {
    this.menuItems[label].enabled = enable;
  }

  /**
   * Given a tab and a ID to be associated to that tab, adds a listener to
   * that tab so that when the user clicks on the tab, it switches to the
   * element associated with that ID.
   * @param {!Element} tab The DOM element to add the listener to.
   * @param {string} id The ID of the element to switch to when tab is clicked.
   */
  addClickToSwitch(tab, id) {
    /*
     * TODO: Move in from wfactory_controller.js
     *
     * References:
     * - switchElement()
     * - bindClick()
     */
  }

  /**
   * Updates the workspace to show the block user selected from library
   * @param {string} blockType Block to edit on block factory.
   */
  openBlock(blockType) {
    this.blockEditorView.openBlock(blockType);
   }

  /**
   * Called on each tab click. Styles the tabs to reflect which tab is selected.
   * @private
   */
  styleTabs_() {
    // TODO: Move in from app_controller.js
    throw 'Unimplemented: styleTabs_()';
  }

  /**
   * Assign button click handlers for the block library.
   */
  assignLibraryClickHandlers() {
    // REFACTORED: Moved in from app_controller.js
    // Button for saving block to library.
    $('#saveToBlockLibraryButton').click(() => {
      this.appController.project.saveBlock();
      this.view.addBlockToTree();
    });

    // Button for removing selected block from library.
    $('#removeBlockFromLibraryButton').click(() => {
      this.appController.project.removeBlockFromProject();
      this.view.removeBlockFromTree();
    });

    // Button for clearing the block library.
    $('#clearBlockLibraryButton').click(() => {
      this.appController.project.clearLibrary();
      this.view.clearLibraryFromTree();
    });
  }

  /**
   * Assign button click handlers for the block factory.
   */
  assignBlockFactoryClickHandlers() {
    // TODO: Move in from app_controller.js
    // Assign button event handlers for Block Factory.
    $('#localSaveButton').click(() => {
      this.exportBlockLibraryToFile();
    });

    $('#helpButton').click(() => {
      open('https://developers.google.com/blockly/custom-blocks/block-factory',
          'BlockFactoryHelp');
    });

    $('#files').click(() => {
      // Warn user.
      var replace = confirm('This imported block library will ' +
          'replace your current block library.');
      if (replace) {
       this.importBlockLibraryFromFile();
        // Clear this so that the change event still fires even if the
        // same file is chosen again. If the user re-imports a file, we
        // want to reload the workspace with its contents.
        this.value = null;
      }
    });

    $('#createNewBlockButton').click(() => {
      // If there are unsaved changes warn user, check if they'd like to
      // proceed with unsaved changes, and act accordingly.
      var proceedWithUnsavedChanges =
          this.appController.projectController.warnIfUnsaved();
      if (!proceedWithUnsavedChanges) {
        return;
      }

      this.createBlocklyInitPopup(false);

      // Close the Block Library Dropdown.
      this.closeModal();
    });
  }

  /**
   * Add event listeners for the block factory.
   */
  addBlockFactoryEventListeners() {
    // REFACTORED: Moved in from app_controller.js
    // Update code on changes to block being edited.
    this.blockEditorView.editorWorkspace.addChangeListener(
        this.appController.editorController.updateLanguage);

    // Disable blocks not attached to the factory_base block.
    this.blockEditorView.editorWorkspace.addChangeListener(Blockly.Events.disableOrphans);

    const controller = this.appController.editorController.blockEditorController;
    $('#direction').change(controller.updatePreview);
    $('#languageTA').change(controller.updatePreview);
    $('#languageTA').keyup(controller.updatePreview);
    $('#format').change(controller.formatChange);
    $('#language').change(controller.updatePreview);
  }

  /**
   * Handle resizing of elements.
   * @param {Event} event onresize event.
   */
  onresize(event) {
    // Move in from app_controller.js
    throw 'Unimplemented: onresize()';
  }

  /**
   * Show a modal element, usually a dropdown list.
   * @param {string} id ID of element to show.
   */
  openModal(id) {
    // TODO: Move in from app_controller.js
    throw 'Unimplemented: openModal()';
  }

  /**
   * Hide a previously shown modal element.
   */
  closeModal() {
    // TODO: Move in from app_controller.js
    throw 'Unimplemented: closeModal()';
  }

  /**
   * Creates modal popup for populating inputs into block definition starter
   * block in Block Definition Editor.
   *
   * @param {boolean} firstLoad Whether the popup is generated upon first loading
   *     the application.
   */
  createBlocklyInitPopup(firstLoad) {
    /*
     * TODO: Move in from app_controller.js
     *
     * References:
     * - this.newBlockDialogController.showNewBlockDiaog(firstLoad)
     */
    throw 'Unimplemented: createBlocklyInitPopup()';
  }
}<|MERGE_RESOLUTION|>--- conflicted
+++ resolved
@@ -164,11 +164,14 @@
      * The workspace view for the session.
      * @type {!WorkspaceEditorView}
      */
-<<<<<<< HEAD
     this.workspaceEditorView = new WorkspaceEditorView(
         new WorkspaceContents('workspace_contents_name'),
         new WorkspaceConfiguration('default'));
 
+    // Create div elements to insert hidden workspaces used in I/O. Hidden
+    // workspaces stored in EditorController.
+    this.insertHiddenWorkspace_();
+
     /**
      * Keeps track of which view is currently active.
      * @type {!BlockEditorView|!ToolboxEditorView|!WorkspaceEditorView}
@@ -178,6 +181,7 @@
 
   /**
    * Inserts divs with workspace IDs into DOM.
+   * TEMPORARY
    */
   insertWorkspaces_() {
     const toolboxDiv = document.createElement('div');
@@ -199,12 +203,6 @@
     workspacePreview.id = 'workspacePreview';
     workspacePreview.style.display = 'none';
     document.body.appendChild(workspacePreview);
-=======
-    this.workspaceEditorView = new WorkspaceEditorView();
-
-    // Create div elements to insert hidden workspaces used in I/O. Hidden
-    // workspaces stored in EditorController.
-    this.insertHiddenWorkspace_();
   }
 
   /**
@@ -217,7 +215,6 @@
     hiddenDiv.id = 'hiddenWorkspace';
     hiddenDiv.style.display = 'none';
     document.body.appendChild(hiddenDiv);
->>>>>>> 3a085d24
   }
 
   /**

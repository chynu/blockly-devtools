--- conflicted
+++ resolved
@@ -28,12 +28,8 @@
  */
 
 goog.provide('BlockEditorView');
-
-<<<<<<< HEAD
-=======
 goog.require('BlockDefinition');
 
->>>>>>> a75b5a13
 class BlockEditorView {
   constructor(blockDefinition) {
     /**

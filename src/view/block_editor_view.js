/**
 * @license
 * Blockly Demos: Block Factory
 *
 * Copyright 2017 Google Inc.
 * https://developers.google.com/blockly/
 *
 * Licensed under the Apache License, Version 2.0 (the "License");
 * you may not use this file except in compliance with the License.
 * You may obtain a copy of the License at
 *
 *   http://www.apache.org/licenses/LICENSE-2.0
 *
 * Unless required by applicable law or agreed to in writing, software
 * distributed under the License is distributed on an "AS IS" BASIS,
 * WITHOUT WARRANTIES OR CONDITIONS OF ANY KIND, either express or implied.
 * See the License for the specific language governing permissions and
 * limitations under the License.
 */

'use strict';

/**
 * @fileoverview BlockEditorView deals with the visual components of defining a
 * custom block.
 *
 * @authors sagev (Sage Vouse), celinechoo (Celine Choo)
 */

goog.provide('BlockEditorView');
goog.require('BlockDefinition');
goog.require('goog.dom');
goog.require('goog.dom.classlist');

class BlockEditorView {
  /**
   * @constructor
   * @param {BlockDefinition} blockDefinition BlockDefinition object currently
   *      shown in view.
   */
  constructor(blockDefinition) {
    /**
     * BlockDefinition currently being edited within the view.
     * @type {!BlockDefinition}
     */
    this.blockDefinition = blockDefinition;

<<<<<<< HEAD
    this.saveButton = $('#saveToBlockLibraryButton');
    this.deleteButton = $('#removeBlockFromLibraryButton');
    this.deleteButton.disabled = true;
    this.rtl = true;

=======
    console.log('Inject for editor!');
>>>>>>> 59f3990e
    /**
     * Blockly workspace of main block defining workspace.
     * @type {!Blockly.Workspace}
     */
    this.editorWorkspace = Blockly.inject('blockly',
      {
        collapse: false,
        toolbox: DevToolsToolboxes.blockFactory,
        media: 'media/'
      });

    // Render starter block.
    this.showStarterBlock(FactoryUtils.buildBlockEditorStarterXml(
        '', '', ''));
    this.updateButtons(false, false);

    this.previewPane = Blockly.inject('preview',
      {
        rtl: this.rtl,
        media: 'media/',
        scrollbars: true
      });
  }

  /**
   * Add click handlers to each tab to allow switching between the Block Factory,
   * Workspace Factory, and Block Exporter tab.
   * @param {!Object} tabMap Map of tab name to div element that is the tab.
   */
  addTabHandlers(tabMap) {
    /*
     * TODO: Move in from app_controller.js
     *
     * References:
     * - makeTabClickHandler_()
     */
    throw 'Unimplemented: addTabHandlers()';
  }

  /**
   * Creates the tab click handler specific to the tab specified.
   * @param {string} tabName AppController.BLOCK_FACTORY,
   *     AppController.WORKSPACE_FACTORY, or AppController.EXPORTER
   * @return {!Function} The tab click handler.
   */
  makeTabClickHandler(tabName) {
    /*
     * TODO: Move in from app_controller.js
     *
     * References:
     * - this.setSelected_()
     * - this.onTab()
     */
    throw 'Unimplemented: makeTabClickHandler()';
  }

  /**
   * Render starter block.
   * @param {string} starterXml XML string of block editing Blocks to pre-load
   *     onto Block Editor workspace.
   */
  showStarterBlock(starterXml) {
    // REFACTORED: Moved in from
    // factory.js:showStarterBlock(inputType, blockTypeName, opt_blockStarterText)
    this.editorWorkspace.clear();
    const xml = Blockly.Xml.textToDom(starterXml);
    Blockly.Xml.domToWorkspace(xml, this.editorWorkspace);
  }

  /**
   * Disable link and save buttons if the format is 'Manual', enable otherwise.
   */
  disableEnableLink() {
    // TODO: Move in from factory.js
    throw 'Unimplemented: disableEnableLink()';
  }

  /**
   * Updates the workspace to show the block user selected from library
   * @param {!Element} blockXml XML of blocks to display on Block Editor workspace.
   */
  showBlock(blockXml) {
    this.editorWorkspace.clear();
    Blockly.Xml.domToWorkspace(blockXml, this.editorWorkspace);
  }

  /**
   * Updates save and delete buttons. Includes block type name in button. Changes
   * color depending on whether already saved or unsaved.
   * @param {boolean} isInLibrary Whether the block type is in the library.
   * @param {boolean} savedChanges Whether changes to block have been saved.
   */
  updateButtons(isInLibrary, savedChanges) {
    // REFACTORED: From block_library_view.js:updateButtons(blockType, isInLibrary, savedChanges)
    const rootBlock = FactoryUtils.getRootBlock(this.editorWorkspace);
    let blockType = rootBlock.getFieldValue('NAME').trim().toLowerCase();
    blockType = FactoryUtils.cleanBlockType(blockType);

    if (!isInLibrary) {
      // Block type has not been saved to library yet. Disable the delete button
      // and allow user to save.
      this.saveButton.text('Save "' + blockType + '"');
      this.saveButton.disabled = false;
      this.deleteButton.disabled = true;
    } else {
      // Block type has already been saved. Disable the save button unless the
      // there are unsaved changes (checked below).
      this.saveButton.text('Update "' + blockType + '"');
      this.saveButton.disabled = true;
      this.deleteButton.disabled = false;
    }
    this.deleteButton.text('Delete "' + blockType + '"');

    // If changes to block have been made and are not saved, make button
    // green to encourage user to save the block.
    if (!savedChanges) {
      var buttonFormatClass = 'button_warn';

      // If block type is the default, 'block_type', make button red to alert
      // user.
      if (blockType == 'block_type') {
        buttonFormatClass = 'button_alert';
      }
      goog.dom.classlist.add(this.saveButton.get(0), buttonFormatClass);
      this.saveButton.disabled = false;
    } else {
      // No changes to save.
      var classesToRemove = ['button_alert', 'button_warn'];
      goog.dom.classlist.removeAll(this.saveButton.get(0), classesToRemove);
      this.saveButton.disabled = true;
    }
  }

  /**
   * Re-injects the workspace if user switches between rtl and ltr.
   * @param {string} rtl Input value, either 'rtl' or 'ltr', of which direction
   *     Blocks should be in.
   */
<<<<<<< HEAD
  updateDirection(rtl) {
    const newDir = (rtl == 'rtl');
    if (this.rtl !== newDir) {
      this.rtl = newDir;
      this.previewPane = Blockly.inject('preview',
        {
          rtl: this.rtl,
          media: 'media/',
          scrollbars: true
        });
    }
    this.previewPane.clear();
=======
  openBlock(blockType) {
    console.warn("unimplemented: BlockEditorView.openBlock(" + blockType + ")");
>>>>>>> 59f3990e
  }
}<|MERGE_RESOLUTION|>--- conflicted
+++ resolved
@@ -45,15 +45,11 @@
      */
     this.blockDefinition = blockDefinition;
 
-<<<<<<< HEAD
     this.saveButton = $('#saveToBlockLibraryButton');
     this.deleteButton = $('#removeBlockFromLibraryButton');
     this.deleteButton.disabled = true;
     this.rtl = true;
 
-=======
-    console.log('Inject for editor!');
->>>>>>> 59f3990e
     /**
      * Blockly workspace of main block defining workspace.
      * @type {!Blockly.Workspace}
@@ -192,7 +188,6 @@
    * @param {string} rtl Input value, either 'rtl' or 'ltr', of which direction
    *     Blocks should be in.
    */
-<<<<<<< HEAD
   updateDirection(rtl) {
     const newDir = (rtl == 'rtl');
     if (this.rtl !== newDir) {
@@ -205,9 +200,5 @@
         });
     }
     this.previewPane.clear();
-=======
-  openBlock(blockType) {
-    console.warn("unimplemented: BlockEditorView.openBlock(" + blockType + ")");
->>>>>>> 59f3990e
   }
 }
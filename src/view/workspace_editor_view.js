/**
 * @license
 * Blockly Demos: Block Factory
 *
 * Copyright 2017 Google Inc.
 * https://developers.google.com/blockly/
 *
 * Licensed under the Apache License, Version 2.0 (the "License");
 * you may not use this file except in compliance with the License.
 * You may obtain a copy of the License at
 *
 *   http://www.apache.org/licenses/LICENSE-2.0
 *
 * Unless required by applicable law or agreed to in writing, software
 * distributed under the License is distributed on an "AS IS" BASIS,
 * WITHOUT WARRANTIES OR CONDITIONS OF ANY KIND, either express or implied.
 * See the License for the specific language governing permissions and
 * limitations under the License.
 */

'use strict';

goog.provide('WorkspaceEditorView');

<<<<<<< HEAD
=======
goog.require('WorkspaceContents');
goog.require('WorkspaceConfiguration');

>>>>>>> a75b5a13
/**
 * @fileoverview WorkspaceEditorView deals with the view elements of Blockly workspaces
 * that are used to generate block libraries, toolboxes, and preload-workspaces.
 * This includes EventHandlers, EventListeners, tab switching functions, etc.
 *
 * @authors celinechoo (Celine Choo), sagev (Sage Vouse)
 */

class WorkspaceEditorView {
  /**
   * @constructor
   * @param {!WorkspaceContents} workspaceContents WorkspaceContents currently
   *     being edited by the view.
   * @param {!WorkspaceConfig} workspaceConfig WorkspaceConfiguration currently
   *     being edited by the view.
   */
  constructor(workspaceContents, workspaceConfig) {
    /**
     * WorkspaceContents associated with this instance of WorkspaceView.
     * @type {!WorkspaceContents}
     */
    this.workspaceContents = workspaceContents;

    /**
     * WorkspaceConfig associated with this instance of WorkspaceView.
     * @type {!WorkspaceConfig}
     */
    this.workspaceConfig = workspaceConfig;

    /**
     * Blockly workspace where users define a group of WorkspaceContents.
     * @type {!Blockly.Workspace}
     */
    this.editorWorkspace = Blockly.inject('wContentsDiv',
      {
        grid: {
          spacing: 25,
          length: 3,
          colour: '#ccc',
          snap: true
        },
        media: 'media/',
        toolbox: DevToolsToolboxes.toolboxEditor([])
      });

    /**
     * Blockly workspace where users can preview a defined WorkspaceContents.
     * @type {!Blockly.Workspace}
     */
    this.previewWorkspace = Blockly.inject('workspacePreview',
      {
        grid: {
          spacing: 25,
          length: 3,
          colour: '#ccc',
          snap: true
        },
        media: 'media/',
        toolbox: '<xml></xml>'
      });
  }

  /**
   * Assign click handlers for Workspace editor.
   * @private
   */
  initClickHandlers_() {
    /*
     * TODO: Move in from wfactory_init.js:assignWorkspaceFactoryClickHandlers_()
     *       (Also moved into toolbox_editor_view.js)
     */
     console.warn('Unimplemented: initClickHandlers_()');
  }

  /**
   * Add event listeners for Workspace editor.
   * @private
   */
  initEventListeners_() {
    /*
     * TODO: Move in from wfactory_init.js:addWorkspaceFactoryEventListeners_()
     *       (Also moved into toolbox_editor_view.js)
     */
    console.warn('Unimplemented: initEventListeners_()');
  }

  /**
   * Add listeners for Workspace editor input elements. Used for creating/editing
   * WorkspaceConfig objects.
   * @private
   */
  initConfigListeners_() {
    /*
     * TODO: Move in from wfactory_init.js:addWorkspaceFactoryOptionsListeners_()
     */
    console.warn('Unimplemented: initConfigListeners_()');
  }

  /**
   * Resets WorkspaceConfig checkboxes to default settings.
   */
  resetConfigs() {
    /*
     * TODO: Move in from wfactory_view.js:setBaseOptions()
     */
    console.warn('Unimplemented: resetConfigs()');
  }

  /**
   * Updates the toolbox used in the toolbox editor workspace.
   * @param {!string} toolbox String representation of toolbox XML to display.
   */
  updateEditorToolbox(toolbox) {
    this.editorWorkspace.updateToolbox(toolbox);
  }
}<|MERGE_RESOLUTION|>--- conflicted
+++ resolved
@@ -22,12 +22,9 @@
 
 goog.provide('WorkspaceEditorView');
 
-<<<<<<< HEAD
-=======
 goog.require('WorkspaceContents');
 goog.require('WorkspaceConfiguration');
 
->>>>>>> a75b5a13
 /**
  * @fileoverview WorkspaceEditorView deals with the view elements of Blockly workspaces
  * that are used to generate block libraries, toolboxes, and preload-workspaces.
